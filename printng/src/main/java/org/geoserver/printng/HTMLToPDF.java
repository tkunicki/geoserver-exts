package org.geoserver.printng;

import java.awt.Desktop;
import java.io.BufferedReader;
import java.io.File;
import java.io.FileOutputStream;
import java.io.FileReader;
import java.io.InputStreamReader;
import java.util.ArrayList;
import java.util.Arrays;
import java.util.LinkedList;
import java.util.List;
import org.apache.log4j.ConsoleAppender;
import org.apache.log4j.Logger;

import org.geoserver.printng.api.PrintSpec;
import org.geoserver.printng.api.PrintngWriter;
import org.geoserver.printng.spi.DocumentParser;
import org.geoserver.printng.spi.ImageWriter;
import org.geoserver.printng.spi.MapPrintSpec;
import org.geoserver.printng.spi.PDFWriter;
import org.w3c.dom.Document;

import com.google.common.collect.ImmutableMap;

/**
 * Use this as an interactive test driver.
 * 
 * @author Ian Schneider <ischneider@opengeo.org>
 */
public class HTMLToPDF {

<<<<<<< HEAD
    public static void main(String[] args)
            throws Exception {
        Logger.getLogger("").addAppender(new ConsoleAppender());
        int ppd = 20;
        BufferedReader br = new BufferedReader(new InputStreamReader(System.in));
        LinkedList<String> argList = new LinkedList<String>(Arrays.asList(args));
        boolean img = argList.removeFirstOccurrence("-img");
        boolean loop = argList.removeFirstOccurrence("-loop");
        boolean cache = argList.removeFirstOccurrence("-cache");
        int idx = argList.indexOf("-auth");
        if (argList.removeFirstOccurrence("-loghttp")) {
            System.setProperty("org.apache.commons.logging.Log", "org.apache.commons.logging.impl.SimpleLog");
            System.setProperty("org.apache.commons.logging.simplelog.showdatetime", "true");
            System.setProperty("org.apache.commons.logging.simplelog.log.httpclient.wire.header", "debug");
            System.setProperty("org.apache.commons.logging.simplelog.log.org.apache.commons.httpclient", "debug");
        }
        List<String> creds = null;
        List<String> cookie = null;
        if (idx >= 0) {
            argList.remove(idx);
            creds = new ArrayList(argList.subList(idx, idx + 3));
            argList.removeAll(creds);
        }
        idx = argList.indexOf("-cookie");
        if (idx >= 0) {
            argList.remove(idx);
            cookie = new ArrayList(argList.subList(idx, idx + 3));
            argList.removeAll(cookie);
        }
        
        RenderingSupport renderer = new RenderingSupport(new File("cache"));
        if (creds != null) {
            renderer.addCredentials(creds.get(0), creds.get(1), creds.get(2));
        }
        if (cookie != null) {
            renderer.addCookie(cookie.get(0), cookie.get(1), cookie.get(2));
        }
=======
    public static void main(String[] args) throws Exception {
        int dpp = 20;
        BufferedReader br = new BufferedReader(new InputStreamReader(System.in));
        LinkedList<String> argList = new LinkedList<String>(Arrays.asList(args));
        boolean img = argList.remove("-img");
        boolean loop = argList.remove("-loop");
        // no caching yet
        // boolean cache = argList.remove("-cache");
>>>>>>> 1c454698
        File inputFile = new File(argList.pop());
        File outputFile;
        PrintngWriter writer;
        if (!argList.isEmpty()) {
            outputFile = new File(argList.pop());
        } else {
            String ext = img ? ".png" : ".pdf";
            outputFile = new File(inputFile.getName().replace(".html", ext));
        }
        while (true) {
            FileReader fileReader = new FileReader(inputFile);
            DocumentParser printngDocumentParser = new DocumentParser(fileReader);
            Document document = printngDocumentParser.parse();
            ImmutableMap<String, ? extends Object> options = ImmutableMap.of("width", 1280,
                    "height", 768, "dpp", dpp);
            PrintSpec printSpec = new MapPrintSpec(options);

            System.out.print("rendering...");
            if (img) {
<<<<<<< HEAD
                renderer.renderImage(outputFile, 256, 128);
=======
                writer = new ImageWriter("png");
>>>>>>> 1c454698
            } else {
                writer = new PDFWriter();
            }
<<<<<<< HEAD
            System.out.println("done : " + outputFile);
=======

            FileOutputStream fileOutputStream = new FileOutputStream(outputFile);
            writer.write(document, printSpec, fileOutputStream);

            System.out.println("done");
>>>>>>> 1c454698
            if (loop) {
                Desktop.getDesktop().open(outputFile);
                System.out.println("press enter to run again: 'q' to quit");
                String line = br.readLine();
                if ("q".equals(line)) {
                    break;
                }
                try {
                    dpp = Integer.parseInt(line);
                } catch (NumberFormatException nfe) {
                }
            } else {
                break;
            }
        }
    }

}<|MERGE_RESOLUTION|>--- conflicted
+++ resolved
@@ -30,45 +30,6 @@
  */
 public class HTMLToPDF {
 
-<<<<<<< HEAD
-    public static void main(String[] args)
-            throws Exception {
-        Logger.getLogger("").addAppender(new ConsoleAppender());
-        int ppd = 20;
-        BufferedReader br = new BufferedReader(new InputStreamReader(System.in));
-        LinkedList<String> argList = new LinkedList<String>(Arrays.asList(args));
-        boolean img = argList.removeFirstOccurrence("-img");
-        boolean loop = argList.removeFirstOccurrence("-loop");
-        boolean cache = argList.removeFirstOccurrence("-cache");
-        int idx = argList.indexOf("-auth");
-        if (argList.removeFirstOccurrence("-loghttp")) {
-            System.setProperty("org.apache.commons.logging.Log", "org.apache.commons.logging.impl.SimpleLog");
-            System.setProperty("org.apache.commons.logging.simplelog.showdatetime", "true");
-            System.setProperty("org.apache.commons.logging.simplelog.log.httpclient.wire.header", "debug");
-            System.setProperty("org.apache.commons.logging.simplelog.log.org.apache.commons.httpclient", "debug");
-        }
-        List<String> creds = null;
-        List<String> cookie = null;
-        if (idx >= 0) {
-            argList.remove(idx);
-            creds = new ArrayList(argList.subList(idx, idx + 3));
-            argList.removeAll(creds);
-        }
-        idx = argList.indexOf("-cookie");
-        if (idx >= 0) {
-            argList.remove(idx);
-            cookie = new ArrayList(argList.subList(idx, idx + 3));
-            argList.removeAll(cookie);
-        }
-        
-        RenderingSupport renderer = new RenderingSupport(new File("cache"));
-        if (creds != null) {
-            renderer.addCredentials(creds.get(0), creds.get(1), creds.get(2));
-        }
-        if (cookie != null) {
-            renderer.addCookie(cookie.get(0), cookie.get(1), cookie.get(2));
-        }
-=======
     public static void main(String[] args) throws Exception {
         int dpp = 20;
         BufferedReader br = new BufferedReader(new InputStreamReader(System.in));
@@ -77,7 +38,6 @@
         boolean loop = argList.remove("-loop");
         // no caching yet
         // boolean cache = argList.remove("-cache");
->>>>>>> 1c454698
         File inputFile = new File(argList.pop());
         File outputFile;
         PrintngWriter writer;
@@ -97,23 +57,15 @@
 
             System.out.print("rendering...");
             if (img) {
-<<<<<<< HEAD
-                renderer.renderImage(outputFile, 256, 128);
-=======
                 writer = new ImageWriter("png");
->>>>>>> 1c454698
             } else {
                 writer = new PDFWriter();
             }
-<<<<<<< HEAD
-            System.out.println("done : " + outputFile);
-=======
 
             FileOutputStream fileOutputStream = new FileOutputStream(outputFile);
             writer.write(document, printSpec, fileOutputStream);
 
             System.out.println("done");
->>>>>>> 1c454698
             if (loop) {
                 Desktop.getDesktop().open(outputFile);
                 System.out.println("press enter to run again: 'q' to quit");
