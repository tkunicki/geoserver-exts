package org.opengeo.data.importer;

import java.io.BufferedReader;
import java.io.IOException;
import java.io.InputStream;
import java.io.InputStreamReader;
import java.io.Reader;
import java.nio.charset.Charset;
import java.util.Collections;
import java.util.HashSet;
import java.util.List;
import java.util.Set;
import java.util.logging.Level;
import java.util.logging.Logger;

import org.geotools.data.FeatureReader;
import org.geotools.feature.AttributeTypeBuilder;
import org.geotools.feature.simple.SimpleFeatureTypeBuilder;
import org.geotools.util.logging.Logging;
import org.opengis.feature.simple.SimpleFeature;
import org.opengis.feature.simple.SimpleFeatureType;
import org.opengis.feature.type.AttributeDescriptor;
import org.opengis.feature.type.GeometryDescriptor;

import com.vividsolutions.jts.geom.Geometry;

/**
 * Converts feature between two feature data sources.
 * <p>
 * </p>
 * @author Justin Deoliveira, OpenGeo
 *
 */
public class FeatureDataConverter {

    static Logger LOGGER = Logging.getLogger(Importer.class);

    private static final Set<String> ORACLE_RESERVED_WORDS;

    static {
        final HashSet<String> words = new HashSet<String>();
        final InputStream wordStream = FeatureDataConverter.class.getResourceAsStream("oracle_reserved_words.txt");
        final Reader wordReader = new InputStreamReader(wordStream, Charset.forName("UTF-8"));
        final BufferedReader bufferedWordReader = new BufferedReader(wordReader);

        String word;
        try {
            while ((word = bufferedWordReader.readLine()) != null) {
                words.add(word);
            }
        } catch (IOException e) {
            throw new RuntimeException("Unable to load Oracle reserved words", e);
        } finally {
            try {
                bufferedWordReader.close();
            } catch (IOException e) {
                LOGGER.log(Level.WARNING, "Error while closing Oracle reserved words file", e);
            }
        }
        ORACLE_RESERVED_WORDS = Collections.unmodifiableSet(words);
    }

    private FeatureDataConverter() {
    }

    public SimpleFeatureType convertType(SimpleFeatureType featureType, VectorFormat format, 
        ImportData data, ImportItem item) {

        SimpleFeatureTypeBuilder typeBuilder = new SimpleFeatureTypeBuilder();
        typeBuilder.setName(featureType.getTypeName());
        typeBuilder.addAll(featureType.getAttributeDescriptors());
        return typeBuilder.buildFeatureType();
    }

    public void convert(SimpleFeature from, SimpleFeature to) {
        Set<String> fromAttrNames = attributeNames(from);
        Set<String> toAttrNames = attributeNames(to);
        Set<String> commonNames = new HashSet<String>(fromAttrNames);
        commonNames.retainAll(toAttrNames);
        for (String attrName : commonNames) {
            to.setAttribute(attrName, from.getAttribute(attrName));
        }
    }

    protected Set<String> attributeNames(SimpleFeature feature) {
        List<AttributeDescriptor> attributeDescriptors = feature.getType().getAttributeDescriptors();
        Set<String> attrNames = new HashSet<String>(attributeDescriptors.size());
        for (AttributeDescriptor attr : attributeDescriptors) {
            attrNames.add(attr.getLocalName());
        }
        return attrNames;
    }

    public static FeatureDataConverter DEFAULT = new FeatureDataConverter();

    public static FeatureDataConverter TO_SHAPEFILE = new FeatureDataConverter() {
        @Override
        public SimpleFeatureType convertType(SimpleFeatureType featureType, VectorFormat format, 
            ImportData data, ImportItem item) {

            //for shapefile we always ensure the geometry is the first type, and we have to deal
            // with the max field name length of 10
            SimpleFeatureTypeBuilder typeBuilder = new SimpleFeatureTypeBuilder();
            typeBuilder.setName(featureType.getTypeName());

            GeometryDescriptor gd = featureType.getGeometryDescriptor();
            if (gd != null) {
                Class binding = gd.getType().getBinding();
                if (Geometry.class.equals(binding)) {
                    try {
                        FeatureReader r = (FeatureReader) format.read(data, item);
                        try {
                            if (r.hasNext()) {
                                SimpleFeature f = (SimpleFeature) r.next();
                                if (f.getDefaultGeometry() != null) {
                                    binding = f.getDefaultGeometry().getClass();
                                }
                            }
                        }
                        finally {
                            r.close();
                        }
                    } catch (IOException e) {
                        LOGGER.warning("Unable to determine concrete geometry type");
                    }
                }
                typeBuilder.add(attName(gd.getLocalName()), binding);
            }
            for (AttributeDescriptor att : featureType.getAttributeDescriptors()) {
                if (att.equals(gd)) {
                    continue;
                }
                typeBuilder.add(attName(att.getLocalName()), att.getType().getBinding());
            }
            return typeBuilder.buildFeatureType();
        }

        @Override
        public void convert(SimpleFeature from, SimpleFeature to) {
            for (AttributeDescriptor att : from.getType().getAttributeDescriptors()) {
                Object obj = from.getAttribute(att.getLocalName());
                if (att instanceof GeometryDescriptor) {
                    to.setDefaultGeometry(obj);
                }
                else {
                    to.setAttribute(attName(att.getLocalName()), obj);
                }
            }
        }

        String attName(String name) {
            return name.length() > 10 ? name.substring(0,10) : name;
        }
    };

<<<<<<< HEAD
=======
    public static final FeatureDataConverter TO_POSTGIS = new FeatureDataConverter() {

        @Override
        public SimpleFeatureType convertType(SimpleFeatureType featureType, VectorFormat format,
                ImportData data, ImportItem item) {
            SimpleFeatureType converted = featureType;
            String featureTypeName = featureType.getTypeName();
            // trim the length of the name
            // by default, postgis table/index names need to fit in 64 characters
            // with the "spatial_" prefix and "_geometry" suffix, that leaves 47 chars
            // and we should leave room to append integers to make the name unique too
            if (featureTypeName.length() > 45) {
                SimpleFeatureTypeBuilder typeBuilder = new SimpleFeatureTypeBuilder();
                featureTypeName = featureTypeName.substring(0, 45);
                typeBuilder.setName(featureTypeName);
                typeBuilder.addAll(featureType.getAttributeDescriptors());
                converted = typeBuilder.buildFeatureType();
            }
            return converted;
        }
    };

>>>>>>> d84c46d3
    public static final FeatureDataConverter TO_ORACLE = new FeatureDataConverter() {
        public void convert(SimpleFeature from, SimpleFeature to) {
            //for oracle the target names are always uppercase
            Set<String> fromAttrNames = attributeNames(from);
            Set<String> toAttrNames = attributeNames(to);
            for (String name : fromAttrNames) {
                String toName = name.toUpperCase();
                if (toAttrNames.contains(toName)) {
                    to.setAttribute(toName, from.getAttribute(name));
                }
            }
        };
<<<<<<< HEAD
=======

        public SimpleFeatureType convertType(SimpleFeatureType featureType, VectorFormat format, ImportData data, ImportItem item) {
            SimpleFeatureTypeBuilder typeBuilder = new SimpleFeatureTypeBuilder();
            AttributeTypeBuilder attributeBuilder = new AttributeTypeBuilder();
            typeBuilder.setName(ensureOracleSafe(featureType.getTypeName()));
            for (AttributeDescriptor att : featureType.getAttributeDescriptors()) {
                attributeBuilder.init(att);
                final String name = (ensureOracleSafe(att.getName().getLocalPart()));
                typeBuilder.add(attributeBuilder.buildDescriptor(name));
            }
            return typeBuilder.buildFeatureType();
        }

        private final String ensureOracleSafe(final String identifier) {
            final String capitalized = identifier.toUpperCase();
            final String notReserved;
            if (ORACLE_RESERVED_WORDS.contains(capitalized)) {
                notReserved = capitalized + "_";
            } else {
                notReserved = capitalized;
            }
            return notReserved;
        }
>>>>>>> d84c46d3
    };
}<|MERGE_RESOLUTION|>--- conflicted
+++ resolved
@@ -153,8 +153,6 @@
         }
     };
 
-<<<<<<< HEAD
-=======
     public static final FeatureDataConverter TO_POSTGIS = new FeatureDataConverter() {
 
         @Override
@@ -177,7 +175,6 @@
         }
     };
 
->>>>>>> d84c46d3
     public static final FeatureDataConverter TO_ORACLE = new FeatureDataConverter() {
         public void convert(SimpleFeature from, SimpleFeature to) {
             //for oracle the target names are always uppercase
@@ -190,8 +187,6 @@
                 }
             }
         };
-<<<<<<< HEAD
-=======
 
         public SimpleFeatureType convertType(SimpleFeatureType featureType, VectorFormat format, ImportData data, ImportItem item) {
             SimpleFeatureTypeBuilder typeBuilder = new SimpleFeatureTypeBuilder();
@@ -215,6 +210,5 @@
             }
             return notReserved;
         }
->>>>>>> d84c46d3
     };
 }