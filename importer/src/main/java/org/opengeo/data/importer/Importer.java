package org.opengeo.data.importer;

import com.google.common.collect.Iterators;
import com.thoughtworks.xstream.XStream;
import com.vividsolutions.jts.geom.Geometry;
import java.io.File;
import java.io.IOException;
import java.sql.Connection;
import java.sql.Statement;
import java.util.ArrayList;
import java.util.Arrays;
import java.util.Collections;
import java.util.Comparator;
import java.util.Date;
import java.util.HashMap;
import java.util.Iterator;
import java.util.List;
import java.util.Map;
import java.util.TreeSet;
import java.util.concurrent.ConcurrentHashMap;
import java.util.logging.Level;
import java.util.logging.Logger;

import org.geoserver.catalog.Catalog;
import org.geoserver.catalog.CatalogBuilder;
import org.geoserver.catalog.CoverageInfo;
import org.geoserver.catalog.CoverageStoreInfo;
import org.geoserver.catalog.DataStoreInfo;
import org.geoserver.catalog.FeatureTypeInfo;
import org.geoserver.catalog.LayerInfo;
import org.geoserver.catalog.NamespaceInfo;
import org.geoserver.catalog.ProjectionPolicy;
import org.geoserver.catalog.ResourceInfo;
import org.geoserver.catalog.StoreInfo;
import org.geoserver.catalog.StyleInfo;
import org.geoserver.catalog.WorkspaceInfo;
import org.geoserver.config.util.XStreamPersister;
import org.geoserver.config.util.XStreamPersister.CRSConverter;
import org.geoserver.config.util.XStreamPersisterFactory;
import org.geoserver.platform.GeoServerExtensions;
import org.geotools.data.DataStore;
import org.geotools.data.DefaultTransaction;
import org.geotools.data.FeatureReader;
import org.geotools.data.FeatureStore;
import org.geotools.data.FeatureWriter;
import org.geotools.data.Transaction;
import org.geotools.data.directory.DirectoryDataStore;
import org.geotools.data.postgis.PostGISDialect;
import org.geotools.data.shapefile.ShapefileDataStore;
import org.geotools.feature.simple.SimpleFeatureTypeBuilder;
import org.geotools.geometry.GeneralEnvelope;
import org.geotools.geometry.jts.ReferencedEnvelope;
import org.geotools.jdbc.JDBCDataStore;
import org.geotools.referencing.CRS;
import org.geotools.util.logging.Logging;
import org.opengeo.data.importer.ImportTask.State;
import org.opengeo.data.importer.bdb.BDBImportStore;
import org.opengeo.data.importer.job.Job;
import org.opengeo.data.importer.job.JobQueue;
import org.opengeo.data.importer.job.ProgressMonitor;
import org.opengeo.data.importer.job.Task;
import org.opengeo.data.importer.transform.RasterTransformChain;
import org.opengeo.data.importer.transform.ReprojectTransform;
import org.opengeo.data.importer.transform.TransformChain;
import org.opengeo.data.importer.transform.VectorTransformChain;
import org.opengis.feature.simple.SimpleFeature;
import org.opengis.feature.simple.SimpleFeatureType;

import org.opengis.feature.type.FeatureType;
import org.opengis.filter.Filter;
import org.opengis.referencing.crs.CoordinateReferenceSystem;
import org.springframework.beans.factory.DisposableBean;
import org.springframework.beans.factory.InitializingBean;

/**
 * Primary controller/facade of the import subsystem.
 * 
 * @author Justin Deoliveira, OpenGeo
 *
 */
public class Importer implements InitializingBean, DisposableBean {

    static Logger LOGGER = Logging.getLogger(Importer.class);

    /** catalog */
    Catalog catalog;

    /** import context storage */
    ImportStore contextStore;

    /** style generator */
    StyleGenerator styleGen;

    /** job queue */
    JobQueue jobs = new JobQueue();
    
    ConcurrentHashMap<Long,ImportItem> currentlyProcessing = new ConcurrentHashMap<Long, ImportItem>();

    public Importer(Catalog catalog) {
        this.catalog = catalog;
        this.contextStore = createContextStore();
        this.styleGen = new StyleGenerator(catalog);
    }

    ImportStore createContextStore() {
        //look up system property
        String store = GeoServerExtensions.getProperty("org.opengeo.importer.store");
        if ("bdb".equalsIgnoreCase(store)) {
            LOGGER.info("Enabling BDB Import Store");
            return new BDBImportStore(this);
        } else if (store != null) {
            LOGGER.warning("Invalid specification for Import Store");
        }
        return new MemoryImportStore();
    }

    public ImportStore getStore() {
        return contextStore;
    }

    public ImportItem getCurrentlyProcessingItem(long contextId) {
        return currentlyProcessing.get(new Long(contextId));
    }

    public void afterPropertiesSet() throws Exception {
        this.contextStore.init();
    }

    public Catalog getCatalog() {
        return catalog;
    }

    public ImportContext getContext(long id) {
        ImportContext context = contextStore.get(id);
        return context != null ? reattach(context) : null;
    }

    public ImportContext reattach(ImportContext context) {
        //reload store and workspace objects from catalog so they are "attached" with 
        // the proper references to the catalog initialized
        context.reattach(catalog);
        for (ImportTask task : context.getTasks()) {
            StoreInfo store = task.getStore();
            if (store != null && store.getId() != null) {
                task.setStore(catalog.getStore(store.getId(), StoreInfo.class));
                //((StoreInfoImpl) task.getStore()).setCatalog(catalog); // @todo remove if the above sets catalog
            }
            for (ImportItem item : task.getItems()) {
                if (item.getLayer() != null) {
                    LayerInfo l = item.getLayer();
                    if (l.getDefaultStyle() != null && l.getDefaultStyle().getId() != null) {
                        l.setDefaultStyle(catalog.getStyle(l.getDefaultStyle().getId()));
                    }
                    if (l.getResource() != null) {
                        ResourceInfo r = l.getResource();
                        r.setCatalog(catalog);

                        if (r.getStore() == null) {
                            r.setStore(store);
                        }

                        if (r.getStore().getCatalog() == null) {
                            //((StoreInfoImpl) r.getStore()).setCatalog(catalog);
                        }

                    }
                }
            }
        }
        return context;
    }


    public Iterator<ImportContext> getContexts() {
        return contextStore.allNonCompleteImports();
    }

    public Iterator<ImportContext> getContextsByUser(String user) {
        return contextStore.importsByUser(user);
    }
    
    public Iterator<ImportContext> getAllContexts() {
        return contextStore.iterator();
    }
    
    public Iterator<ImportContext> getAllContextsByUpdated() {
        try {
            return contextStore.iterator("updated");
        }
        catch(UnsupportedOperationException e) {
            //fallback
            TreeSet sorted = new TreeSet<ImportContext>(new Comparator<ImportContext>() {
                @Override
                public int compare(ImportContext o1, ImportContext o2) {
                    Date d1 = o1.getUpdated();
                    Date d2 = o2.getUpdated();
                    return -1 * d1.compareTo(d2);
                }
            });
            Iterators.addAll(sorted, contextStore.iterator());
            return sorted.iterator();
        }
    }

    public ImportContext createContext(ImportData data, WorkspaceInfo targetWorkspace) throws IOException {
        return createContext(data, targetWorkspace, null);
    }

    public ImportContext createContext(ImportData data, StoreInfo targetStore) throws IOException {
        return createContext(data, null, targetStore); 
    }

    public ImportContext createContext(ImportData data) throws IOException {
        return createContext(data, null, null); 
    }
    
    /**
     * Create a context with the provided optional id.
     * The provided id must be higher than the current mark.
     * @param id optional id to use
     * @return Created ImportContext
     * @throws IOException
     * @throws IllegalArgumentException if the provided id is invalid
     */
    public ImportContext createContext(Long id) throws IOException, IllegalArgumentException {
        ImportContext context = new ImportContext();
        if (id != null) {
            Long retval = contextStore.advanceId(id);
            assert retval >= id;
            context.setId(retval);
            contextStore.save(context);
        } else {
            contextStore.add(context);
        }
        return context;
    }
    
    public ImportContext createContext(ImportData data, WorkspaceInfo targetWorkspace, 
        StoreInfo targetStore) throws IOException {
        return createContext(data, targetWorkspace, targetStore, null);
    }

    public ImportContext createContext(ImportData data, WorkspaceInfo targetWorkspace, 
            StoreInfo targetStore, ProgressMonitor monitor) throws IOException {

        ImportContext context = new ImportContext();
        context.setProgress(monitor);
        context.setData(data);

        if (targetWorkspace == null && targetStore != null) {
            targetWorkspace = targetStore.getWorkspace();
        }
        if (targetWorkspace == null) {
            targetWorkspace = catalog.getDefaultWorkspace();
        }
        context.setTargetWorkspace(targetWorkspace);
        context.setTargetStore(targetStore);

        init(context);
        if (context.progress().isCanceled()) {
            context.setState(ImportContext.State.CANCELLED);
        }
        else {
            contextStore.add(context);
        }
        return context;
    }

    public Long createContextAsync(final ImportData data, final WorkspaceInfo targetWorkspace, 
        final StoreInfo targetStore) throws IOException {
        return jobs.submit(new Job<ImportContext>() {
            @Override
            protected ImportContext call(ProgressMonitor monitor) throws Exception {
                return createContext(data, targetWorkspace, targetStore, monitor);
            }
        });
    }

    public List<ImportTask> update(ImportContext context, ImportData data) throws IOException {
        List<ImportTask> tasks = init(context, data);
        
        prep(context);
        changed(context);

        return tasks;
    }

    public void init(ImportContext context) throws IOException {
        context.reattach(catalog);

        ImportData data = context.getData();
        if (data != null) {
            init(context, data); 
        }
    }

    List<ImportTask> init(ImportContext context, ImportData data) throws IOException {
        if (data == null) {
            return Collections.EMPTY_LIST;
        }
        data.prepare(context.progress());

        List<ImportTask> tasks = new ArrayList();
        StoreInfo targetStore = context.getTargetStore();
        if (data instanceof FileData) {
            if (data instanceof Directory) {
                //flatten out the directory into itself and all sub directories and process in order
                for (Directory dir : ((Directory) data).flatten()) {
                    //ignore empty directories
                    if (dir.getFiles().isEmpty()) continue;

                    //group the contents of the directory by format
                    Map<DataFormat,List<FileData>> map = new HashMap<DataFormat,List<FileData>>();
                    for (FileData f : dir.getFiles()) {
                        DataFormat format = f.getFormat();
                        List<FileData> files = map.get(format);
                        if (files == null) {
                            files = new ArrayList<FileData>();
                            map.put(format, files);
                        }
                        files.add(f);
                    }

                    // if no target store specified group the directory into pieces that can be 
                    // processed as a single task
                    if (targetStore == null) {

                        //create a task for each "format" if that format can handle a directory
                        for (DataFormat format: new ArrayList<DataFormat>(map.keySet())) {
                            if (format != null && format.canRead(dir)) {
                                List<FileData> files = map.get(format);
                                if (files.size() == 1) {
                                    //use the file directly
                                    tasks.add(createTask(files.get(0), context, null));
                                }
                                else {
                                    tasks.add(createTask(dir.filter(files), context, null));
                                }
                                
                                map.remove(format);
                            }
                        }
    
                        //handle the left overs, each file gets its own task
                        for (List<FileData> files : map.values()) {
                            for (FileData file : files) {
                                tasks.add(createTask(file, context, null));
                            }
                        }

                    }
                    else {
                        for (DataFormat format: new ArrayList<DataFormat>(map.keySet())) {
                            List<FileData> files = map.get(format);
                            if (files.size() == 1) {
                                //use the file directly
                                tasks.add(createTask(files.get(0), context, targetStore));
                            }
                            else {
                                tasks.add(createTask(dir.filter(files), context, targetStore));
                            }
                        }
                        //for (FileData file : dir.getFiles()) {
                        //    createTask(file, context, targetStore);
                        //}
                    }
                }
            }
            else {
                //single file case
                tasks.add(createTask((FileData) data, context, targetStore));
            }
        }
        else if (data instanceof Table) {
        }
        else if (data instanceof Database) {
            Database db = (Database) data;
        
            //JD: we use check for direct vs non-direct in order to determine if there should be 
            // one task with many items, or one task per table... can;t think of the use case for
            //many tasks

            tasks.add(createTask(db, context, targetStore));
        }

        prep(context);
        return tasks;
    }

    ImportTask createTask(ImportData data, ImportContext context, StoreInfo targetStore) {
        // @revisit - why was this temporary
        //if (data instanceof ASpatialFile) return; // this is temporary
        ImportTask task = new ImportTask(data);
        task.setStore(targetStore);
        task.setDirect(targetStore == null);
        context.addTask(task);
        return task;
    }

    public void prep(ImportContext context) throws IOException {
        boolean ready = true;
        for (ImportTask task : context.getTasks()) {
            ImportData data = task.getData();
            data.prepare(context.progress());

            DataFormat format = data.getFormat();

            if (format == null) {
                //set state to unknown format
                task.setState(State.INCOMPLETE);
                continue;
            }

            if (task.getStore() == null) {
                StoreInfo store = format.createStore(data, context.getTargetWorkspace(), catalog);
                if (store == null) {
                    //can't do a direct import with this format, use the default store in catalog
                    // if configured (and if this a vector layer)
                    if (format instanceof VectorFormat) {
                        store = lookupDefaultStore();
                    }

                    if (store == null) {
                        //unable to import, no direct import and no default store
                        task.setState(State.INCOMPLETE);
                        continue;
                    }
                }

                // @todo revisit - thought this was needed or shapefile errors were occuring
                task.setDirect(true);
                task.setStore(store);
            }
            else {
                //check for a mismatch between store and format
                if ((format instanceof GridFormat && task.getStore() instanceof DataStoreInfo) || 
                    (format instanceof VectorFormat && task.getStore() instanceof CoverageStoreInfo)) {
                    task.setStore(null);
                    task.setState(State.INCOMPLETE);
                    continue;
                }
            }

            if (task.getItems().isEmpty()) {
                //ask the format for the list of "resources" to import
                for (ImportItem item : format.list(data, catalog, task.progress())) {
                    task.addItem(item);

                    item.setTransform(format instanceof VectorFormat 
                        ? new VectorTransformChain() : new RasterTransformChain());

                    LayerInfo layer = item.getLayer();

                    ResourceInfo resource = layer.getResource();

                    //initialize resource references
                    resource.setStore(task.getStore());
                    resource.setNamespace(
                        catalog.getNamespaceByPrefix(task.getStore().getWorkspace().getName()));

                    //assign a default style to the layer if not already done 
                    if (layer.getDefaultStyle() == null) {
                        StyleInfo style = null;
                        if (resource instanceof FeatureTypeInfo) {
                            //since this resource is still detached from the catalog we can't call
                            // through to get it's underlying resource, so we depend on the "native"
                            // type provided from the format
                            FeatureType featureType = 
                                (FeatureType) item.getMetadata().get(FeatureType.class);
                            if (featureType != null) {
                                style = styleGen.createStyle((FeatureTypeInfo) resource, featureType);
                            }

                        }
                        else if (resource instanceof CoverageInfo) {
                            style = styleGen.createStyle((CoverageInfo) resource);
                        }
                        else {
                            //hmmm....
                        }
                        layer.setDefaultStyle(style);
                    }
                }
            }

            ready = prep(task) && ready;
        }
        if (ready) {
            context.setState(ImportContext.State.READY);
        }
        else {
            context.setState(ImportContext.State.INCOMPLETE);
        }

        //only save if not a new context
        if (context.getId() != null) {
            contextStore.save(context);
        }
    }

    boolean prep(ImportTask task) {
        //sanity check all the resources
        boolean ready = true;
        for (ImportItem item : task.getItems()) {
            ready = prep(item) && ready;
        }

        if (ready) {
            task.setState(State.READY);
        }
        else {
            task.setState(State.INCOMPLETE);
        }
        return ready;
    }

    boolean prep(ImportItem item) {
        if (item.getState() == ImportItem.State.COMPLETE) {
            return true;
        }

        LayerInfo l = item.getLayer();
        ResourceInfo r = l.getResource();

        //srs
        if (r.getSRS() == null) {
            item.setState(ImportItem.State.NO_CRS);
            return false;
        }
        else if (item.getState() == ImportItem.State.NO_CRS) {
            //changed after setting srs manually, compute the lat long bounding box
            try {
                computeLatLonBoundingBox(item, false);
            }
            catch(Exception e) {
                LOGGER.log(Level.WARNING, "Error computing lat long bounding box", e);
                item.setState(ImportItem.State.ERROR);
                item.setError(e);
                return false;
            }

            //also since this resource has no native crs set the project policy to force declared
            item.getLayer().getResource().setProjectionPolicy(ProjectionPolicy.FORCE_DECLARED);
        }

        //bounds
        if (r.getNativeBoundingBox() == null) {
            item.setState(ImportItem.State.NO_BOUNDS);
            return false;
        }
        
        item.setState(ImportItem.State.READY);
        return true;
    }

    public void run(ImportContext context) throws IOException {
        run(context, ImportFilter.ALL);
    }

    public void run(ImportContext context, ImportFilter filter) throws IOException {
        run(context, filter, null);
    }
    
    public void run(ImportContext context, ImportFilter filter, ProgressMonitor monitor) throws IOException {
        context.setProgress(monitor);
        context.setState(ImportContext.State.RUNNING);
        
        if (LOGGER.isLoggable(Level.FINE)) {
            LOGGER.fine("Running import " + context.getId());
        }
        
        for (ImportTask task : context.getTasks()) {
            if (!filter.include(task)) {
                continue;
            }

            run(task, filter);
        }

        context.updated();
        contextStore.save(context);
    }

    void run(ImportTask task) throws IOException {
        run(task, ImportFilter.ALL);
    }

    void run(ImportTask task, ImportFilter filter) throws IOException {
        if (task.getState() == ImportTask.State.COMPLETE) {
            return;
        }
        task.setState(ImportTask.State.RUNNING);

        if (task.isDirect()) {
            //direct import, simply add configured store and layers to catalog
            doDirectImport(task, filter);
        }
        else {
            //indirect import, read data from the source and into the target datastore 
            doIndirectImport(task, filter);
        }

        //check if the task is complete, ie all items are complete
        task.updateState();

        if (task.getContext().isArchive() && 
            task.getState() == ImportTask.State.COMPLETE && !task.isDirect()) {
            Directory directory = null;
            if ( task.getData() instanceof Directory) {
                directory = (Directory) task.getData();
            } else if ( task.getData() instanceof SpatialFile ) {
                directory = new Directory( ((SpatialFile) task.getData()).getFile().getParentFile() );
            }
            if (directory != null) {
                if (LOGGER.isLoggable(Level.FINE)) {
                    LOGGER.fine("Archiving directory " + directory.getFile().getAbsolutePath());
                }       
                try {
                    directory.archive(getArchiveFile(task));
                } catch (Exception ioe) {
                    ioe.printStackTrace();
                    // this is not a critical operation, so don't make the whole thing fail
                    LOGGER.log(Level.WARNING, "Error archiving", ioe);
                }
            }
        }
    }
    
    public File getArchiveFile(ImportTask task) throws IOException {
        String archiveName = "import-" + task.getContext().getId() + "-" + task.getId() + "-" + task.getData().getName() + ".zip";
        File dir = getCatalog().getResourceLoader().findOrCreateDirectory("uploads","archives");
        return new File(dir, archiveName);
    }
    
    public void changed(ImportContext context) {
        context.updated();
        contextStore.save(context);
    }

    public void changed(ImportItem item)  {
        changed(item.getTask());
    }

    public void changed(ImportTask task)  {
        prep(task);
        changed(task.getContext());
    }

    public Long runAsync(final ImportContext context, final ImportFilter filter) {
        return jobs.submit(new Job<ImportContext>() {
            @Override
            protected ImportContext call(ProgressMonitor monitor) throws Exception {
                run(context, filter, monitor);
                return context;
            }
        });
    }

    public Task<ImportContext> getTask(Long job) {
        return (Task<ImportContext>) jobs.getFuture(job);
    }

    /* 
     * an import that involves consuming a data source directly
     */
    void doDirectImport(ImportTask task, ImportFilter filter) throws IOException {
        //TODO: this needs to be transactional in case of errors along the way

        //add the store, may have been added in a previous iteration of this task
        if (task.getStore().getId() == null) {
            StoreInfo store = task.getStore();

            //ensure a unique name
            store.setName(findUniqueStoreName(task.getStore()));
            
            //ensure a namespace connection parameter set matching workspace/namespace
            if (!store.getConnectionParameters().containsKey("namespace")) {
                WorkspaceInfo ws = task.getContext().getTargetWorkspace();
                if (ws == null && task.getContext().getTargetStore() != null) {
                    ws = task.getContext().getTargetStore().getWorkspace();
                }
                if (ws != null) {
                    NamespaceInfo ns = catalog.getNamespaceByPrefix(ws.getName());
                    if (ns != null) {
                        store.getConnectionParameters().put("namespace", ns.getURI());
                    }
                }
            }
            catalog.add(task.getStore());
        }

        //add the individual resources
        for (ImportItem item : task.getItems()) {
            if (!item.readyForImport()) {
                continue;
            }
            if (!filter.include(item)) {
                continue;
            }

            item.setState(ImportItem.State.RUNNING);
            try {
                //set up transform chain
                TransformChain tx = (TransformChain) item.getTransform();
                
                //apply pre transform
                if (!doPreTransform(item, task.getData(), tx)) {
                    continue;
                }
    
                addToCatalog(item, task);
    
                //apply pre transform
                if (!doPostTransform(item, task.getData(), tx)) {
                    continue;
                }

                item.setState(ImportItem.State.COMPLETE);
            }
            catch(Exception e) {
                item.setState(ImportItem.State.ERROR);
                item.setError(e);
            }
        }
    }

    /* 
     * an import that involves reading from the datastore and writing into a specified target store
     */
    void doIndirectImport(ImportTask task, ImportFilter filter) throws IOException {
        if (!task.getStore().isEnabled()) {
            task.getStore().setEnabled(true);
        }
        // @todo This needs to be transactional and probably should be extracted to a class for clarity
        for (ImportItem item : task.getItems()) {
            if (task.progress().isCanceled()){
                break;
            }
            if (!item.readyForImport()) {
                continue;
            }
            if (!filter.include(item)) {
                continue;
            }

            item.setState(ImportItem.State.RUNNING);

            //setup transform chain
            TransformChain tx = item.getTransform();

            //pre transform
            if (!doPreTransform(item, task.getData(), tx)) {
                continue;
            }

            boolean canceled = false;
            DataFormat format = task.getData().getFormat();
            if (format instanceof VectorFormat) {
                try {
                    currentlyProcessing.put(task.getContext().getId(), item);
                    loadIntoDataStore(item, (DataStoreInfo)task.getStore(), (VectorFormat) format, (VectorTransformChain) tx);
                    canceled = item.progress().isCanceled();

                    FeatureTypeInfo featureType = (FeatureTypeInfo) item.getLayer().getResource();
                    featureType.getAttributes().clear();

                    //JD: not sure what the rationale is here... ask IS
                    //if (task.getUpdateMode() == null) {
                    if (!canceled && item.updateMode() == null) {
                        addToCatalog(item, task);
                    }

                    // verify that the newly created featuretype's resource
                    // has bounding boxes computed - this might be required
                    // for csv or other uploads that have a geometry that is
                    // the result of a transform. there may be another way...
                    FeatureTypeInfo resource = getCatalog().getResourceByName(
                            featureType.getQualifiedName(), FeatureTypeInfo.class);
                    if (resource.getNativeBoundingBox().isEmpty()
                            || resource.getMetadata().get("recalculate-bounds") != null) {
                        // force computation
                        CatalogBuilder cb = new CatalogBuilder(getCatalog());
                        ReferencedEnvelope nativeBounds = cb.getNativeBounds(resource);
                        resource.setNativeBoundingBox(nativeBounds);
                        resource.setLatLonBoundingBox(cb.getLatLonBounds(nativeBounds,
                                resource.getCRS()));
                        getCatalog().save(resource);
                    }
                }
                catch(Exception e) {
                    LOGGER.log(Level.SEVERE, "Error occured during import", e);
                    item.setError(e);
                    item.setState(ImportItem.State.ERROR);
                    continue;
                } finally {
                    currentlyProcessing.remove(task.getContext().getId());
                }
            }
            else {
                throw new UnsupportedOperationException("Indirect raster import not yet supported");
            }

            if (!canceled && !doPostTransform(item, task.getData(), tx)) {
                continue;
            }

            item.setState(canceled ? ImportItem.State.CANCELED : ImportItem.State.COMPLETE);
        }
    }

    boolean doPreTransform(ImportItem item, ImportData data, TransformChain tx) {
        try {
            tx.pre(item, data);
        } 
        catch (Exception e) {
            LOGGER.log(Level.SEVERE, "Error occured during pre transform", e);
            item.setError(e);
            item.setState(ImportItem.State.ERROR);
            return false;
        }
        return true;
    }

    boolean doPostTransform(ImportItem item, ImportData data, TransformChain tx) {
        try {
            tx.post(item, data);
        } 
        catch (Exception e) {
            LOGGER.log(Level.SEVERE, "Error occured during post transform", e);
            item.setError(e);
            item.setState(ImportItem.State.ERROR);
            return false;
        }
        return true;
    }

    void loadIntoDataStore(ImportItem item, DataStoreInfo store, VectorFormat format, 
        VectorTransformChain tx) throws Exception {

        ImportData data = item.getTask().getData();
        FeatureReader reader = format.read(data, item);
        SimpleFeatureType featureType = (SimpleFeatureType) reader.getFeatureType();
<<<<<<< HEAD
        final String featureTypeName = featureType.getName().getLocalPart();
=======
        String featureTypeName = item.getLayer().getName();
>>>>>>> ae386930

        DataStore dataStore = (DataStore) store.getDataStore(null);
        FeatureDataConverter featureDataConverter = FeatureDataConverter.DEFAULT;
        if (isShapefileDataStore(dataStore)) {
            featureDataConverter = FeatureDataConverter.TO_SHAPEFILE;
        }
        else if (isOracleDataStore(dataStore)) {
            featureDataConverter = FeatureDataConverter.TO_ORACLE;
        }
        
        featureType = featureDataConverter.convertType(featureType, format, data, item);
        UpdateMode updateMode = item.updateMode();
        final String uniquifiedFeatureTypeName;
        if (updateMode == null) {
            if (dataStore instanceof JDBCDataStore
                    && ((JDBCDataStore) dataStore).getSQLDialect() instanceof PostGISDialect) {
                // trim the length of the name
                // by default, postgis table/index names need to fit in 64 characters
                // with the "spatial_" prefix and "_geometry" suffix, that leaves 47 chars
                // and we should leave room to append integers to make the name unique too
                if (featureTypeName.length() > 45) {
                    featureTypeName = featureTypeName.substring(0, 45);
                }
            }
            //find a unique type name in the target store
<<<<<<< HEAD
            uniquifiedFeatureTypeName = findUniqueNativeFeatureTypeName(featureType, store);
            item.setOriginalName(featureTypeName);
=======
            featureTypeName = findUniqueNativeFeatureTypeName(featureTypeName, store);
            item.setOriginalName(featureType.getTypeName());
>>>>>>> ae386930

            if (!uniquifiedFeatureTypeName.equals(featureTypeName)) {
                //update the metadata
                item.getLayer().getResource().setName(uniquifiedFeatureTypeName);
                item.getLayer().getResource().setNativeName(uniquifiedFeatureTypeName);
                
                //retype
                SimpleFeatureTypeBuilder typeBuilder = new SimpleFeatureTypeBuilder();
                typeBuilder.setName(uniquifiedFeatureTypeName);
                typeBuilder.addAll(featureType.getAttributeDescriptors());
                featureType = typeBuilder.buildFeatureType();
            }

            // @todo HACK remove this at some point when timezone issues are fixed
            // this will force postgis to create timezone w/ timestamp fields
            if (dataStore instanceof JDBCDataStore) {
                JDBCDataStore ds = (JDBCDataStore) dataStore;
                // sniff for postgis (h2 is used in tests and will cause failure if this occurs)
                if (ds.getSqlTypeNameToClassMappings().containsKey("timestamptz")) {
                    ds.getSqlTypeToSqlTypeNameOverrides().put(java.sql.Types.TIMESTAMP, "timestamptz");
                }
            }

            //apply the feature type transform
            featureType = tx.inline(item, dataStore, featureType);

            dataStore.createSchema(featureType);
        } else {
            // @todo what to do if featureType transform is present?
            
            // @todo implement me - need to specify attribute used for id
            if (updateMode == UpdateMode.UPDATE) {
                throw new UnsupportedOperationException("updateMode UPDATE is not supported yet");
            }
            uniquifiedFeatureTypeName = featureTypeName;
        }
            
        Transaction transaction = new DefaultTransaction();
        
        if (updateMode == UpdateMode.REPLACE) {
            
            FeatureStore fs = (FeatureStore) dataStore.getFeatureSource(featureTypeName);
            fs.setTransaction(transaction);
            fs.removeFeatures(Filter.INCLUDE);
        }
        
        // using this exception to throw at the end
        Exception error = null;

        //start writing features
        // @todo ability to collect transformation errors for use in a dry-run (auto-rollback)
        FeatureWriter writer = null;
        
        ProgressMonitor monitor = item.progress();
        
        // @todo need better way to communicate to client
        int skipped = 0;
        int cnt = 0;
        // metrics
        long startTime = System.currentTimeMillis();
        item.clearImportMessages();
        
        item.setTotalToProcess(format.getFeatureCount(item.getTask().getData(), item));
        
        LOGGER.info("begining import");
        try {
            writer = dataStore.getFeatureWriterAppend(uniquifiedFeatureTypeName, transaction);
            
            while(reader.hasNext()) {
                if (monitor.isCanceled()){
                    break;
                }
                SimpleFeature feature = (SimpleFeature) reader.next();
                SimpleFeature next = (SimpleFeature) writer.next();

                //(JD) TODO: some formats will rearrange the geometry type (like shapefile) which
                // makes the goemetry the first attribute reagardless, so blindly copying over
                // attributes won't work unless the source type also  has the geometry as the 
                // first attribute in the schema
                featureDataConverter.convert(feature, next);
                
                // @hack #45678 - mask empty geometry or postgis will complain
                Geometry geom = (Geometry) next.getDefaultGeometry();
                if (geom != null && geom.isEmpty()) {
                    next.setDefaultGeometry(null);
                }
                
                //apply the feature transform
                next = tx.inline(item, dataStore, feature, next);
                
                if (next == null) {
                    skipped++;
                } else {
                    writer.write();
                }
                item.setNumberProcessed(++cnt);
            }
            transaction.commit();
            if (skipped > 0) {
                item.addImportMessage(Level.WARNING,skipped + " features were skipped.");
            }
            LOGGER.info("load to target took " + (System.currentTimeMillis() - startTime));
        } 
        catch (Exception e) {
            error = e;
        } 
        // no finally block, there is too much to do
        
        if (error != null || monitor.isCanceled()) {
            // all sub exceptions in this catch block should be logged, not thrown
            // as the triggering exception will be thrown

            //failure, rollback transaction
            try {
                transaction.rollback();
            } catch (Exception e1) {
                LOGGER.log(Level.WARNING, "Error rolling back transaction",e1);
            }

            //attempt to drop the type that was created as well
            try {
                dropSchema(dataStore,featureTypeName);
            } catch(Exception e1) {
                LOGGER.log(Level.WARNING, "Error dropping schema in rollback",e1);
            }
        }

        // try to cleanup, but if an error occurs here and one hasn't already been set, set the error
        try {
            transaction.close();
        } catch (Exception e) {
            if (error != null) {
                error = e;
            }
            LOGGER.log(Level.WARNING, "Error closing transaction",e);
        }
        if (writer != null) {
            try {
                writer.close();
            } catch (Exception e) {
                if (error != null) {
                    error = e;
                }
                LOGGER.log(Level.WARNING, "Error closing writer",e);
            }
        }

        // @revisit - when this gets disposed, any following uses seem to
        // have a problem where later users of the dataStore get an NPE 
        // since the dataStore gets cached by the ResourcePool but is in a 
        // closed state???
        
        // do this last in case we have to drop the schema
//        try {
//            dataStore.dispose();
//        } catch (Exception e) {
//            LOGGER.log(Level.WARNING, "Error closing dataStore",e);
//        }
        try {    
            format.dispose(reader, item);
            // @hack catch _all_ Exceptions here - occassionally closing a shapefile
            // seems to result in an IllegalArgumentException related to not
            // holding the lock...
        } catch (Exception e) {
            LOGGER.log(Level.WARNING, "Error closing reader",e);
        }
        
        // finally, throw any error
        if (error != null) {
            throw error;
        }
    }

    StoreInfo lookupDefaultStore() {
        WorkspaceInfo ws = catalog.getDefaultWorkspace();
        if (ws == null) {
            return null;
        }

        return catalog.getDefaultDataStore(ws);
    }

    void addToCatalog(ImportItem item, ImportTask task) throws IOException {
        LayerInfo layer = item.getLayer();
        ResourceInfo resource = layer.getResource();
        resource.setStore(task.getStore());

        //add the resource
        String name = findUniqueResourceName(resource);
        resource.setName(name); 

        //JD: not setting a native name, it should actually already be set by this point and we 
        // don't want to blindly set it to the same name as the resource name, which might have 
        // changed to deal with name clashes
        //resource.setNativeName(name);
        resource.setEnabled(true);
        catalog.add(resource);

        //add the layer (and style)
        if (layer.getDefaultStyle().getId() == null) {
            catalog.add(layer.getDefaultStyle());
        }

        layer.setEnabled(true);
        catalog.add(layer);
    }

    String findUniqueStoreName(StoreInfo store) {
        WorkspaceInfo workspace = store.getWorkspace();

        //TODO: put an upper limit on how many times to try
        String name = store.getName();
        if (catalog.getStoreByName(workspace, store.getName(), StoreInfo.class) != null) {
            int i = 0;
            name += i;
            while (catalog.getStoreByName(workspace, name, StoreInfo.class) != null) {
                name = name.replaceAll(i + "$", String.valueOf(i+1));
                i++;
            }
        }

        return name;
    }
    
    String findUniqueResourceName(ResourceInfo resource) 
        throws IOException {

        //TODO: put an upper limit on how many times to try
        StoreInfo store = resource.getStore();
        NamespaceInfo ns = catalog.getNamespaceByPrefix(store.getWorkspace().getName());
        
        String name = resource.getName();
        if (catalog.getResourceByName(ns, name, ResourceInfo.class) != null) {
            int i = 0;
            name += i;
            while (catalog.getResourceByName(ns, name, ResourceInfo.class) != null) {
                name = name.replaceAll(i + "$", String.valueOf(i+1));
                i++;
            }
        }

        return name;
    }

    String findUniqueNativeFeatureTypeName(FeatureType featureType, DataStoreInfo store) throws IOException {
        return findUniqueNativeFeatureTypeName(featureType.getName().getLocalPart(), store);
    }

    private String findUniqueNativeFeatureTypeName(String name, DataStoreInfo store) throws IOException {
        DataStore dataStore = (DataStore) store.getDataStore(null);
<<<<<<< HEAD
        String name = featureType.getName().getLocalPart();
        
=======

        //hack for oracle, all names must be upper case
        if (dataStore instanceof JDBCDataStore &&
                "org.geotools.data.oracle.OracleDialect".equals(((JDBCDataStore)dataStore).getSQLDialect().getClass().getName())) {
            name = name.toUpperCase();
        }

>>>>>>> ae386930
        //TODO: put an upper limit on how many times to try
        List<String> names = Arrays.asList(dataStore.getTypeNames());
        if (names.contains(name)) {
            int i = 0;
            name += i;
            while(names.contains(name)) {
                name = name.replaceAll(i + "$", String.valueOf(i+1));
                i++;
            }
        }

        return name;
    }

    boolean isShapefileDataStore(DataStore dataStore) {
        return dataStore instanceof ShapefileDataStore || dataStore instanceof DirectoryDataStore;
    }

    boolean isOracleDataStore(DataStore dataStore) {
        return "org.geotools.data.oracle.OracleDialect".equals(
            ((JDBCDataStore)dataStore).getSQLDialect().getClass().getName());
    }

    /*
     * computes the lat/lon bounding box from the native bounding box and srs, optionally overriding
     * the value already set.
     */
    boolean computeLatLonBoundingBox(ImportItem item, boolean force) throws Exception {
        ResourceInfo r = item.getLayer().getResource();
        if (force || r.getLatLonBoundingBox() == null && r.getNativeBoundingBox() != null) {
            CoordinateReferenceSystem nativeCRS = CRS.decode(r.getSRS());
            ReferencedEnvelope nativeBbox = 
                new ReferencedEnvelope(r.getNativeBoundingBox(), nativeCRS);
            r.setLatLonBoundingBox(nativeBbox.transform(CRS.decode("EPSG:4326"), true));
            return true;
        }
        return false;
    }

    //file location methods
    public File getImportRoot() {
        try {
            return catalog.getResourceLoader().findOrCreateDirectory("imports");
        } catch (IOException e) {
            throw new RuntimeException(e);
        }
    }

    public void destroy() throws Exception {
        jobs.shutdown();
        contextStore.destroy();
    }

    public void delete(ImportContext importContext) throws IOException {
        delete(importContext, false);
    }
    
    public void delete(ImportContext importContext, boolean purge) throws IOException {
        if (purge) {
            importContext.delete();    
        }
        
        contextStore.remove(importContext);
    }

    private void dropSchema(DataStore ds, String featureTypeName) throws Exception {
        // @todo this needs implementation in geotools
        SimpleFeatureType schema = ds.getSchema(featureTypeName);
        if (schema != null) {
            if (ds instanceof JDBCDataStore) {
                JDBCDataStore dataStore = (JDBCDataStore) ds;
                Connection conn = dataStore.getConnection(Transaction.AUTO_COMMIT);
                Statement st = null;
                try {
                    st = conn.createStatement();
                    st.execute("drop table " + featureTypeName);
                    LOGGER.fine("dropSchema " + featureTypeName + " successful");
                } finally {
                    dataStore.closeSafe(conn);
                    dataStore.closeSafe(st);
                }
            } else {
                LOGGER.warning("Unable to dropSchema " + featureTypeName + " from datastore " + ds.getClass());
            }
        } else {
            LOGGER.warning("Unable to dropSchema " + featureTypeName + " as it does not appear to exist in dataStore");
        }
    }

    public XStreamPersister createXStreamPersister() {
        return initXStreamPersister(new XStreamPersisterFactory().createXMLPersister());
    }
    
    public XStreamPersister initXStreamPersister(XStreamPersister xp) {
        xp.setCatalog(catalog);
        //xp.setReferenceByName(true);
        
        XStream xs = xp.getXStream();

        //ImportContext
        xs.alias("import", ImportContext.class);

        //ImportTask
        xs.alias("task", ImportTask.class);
        xs.omitField(ImportTask.class, "context");

        //ImportItem
        xs.alias("item", ImportItem.class);
        xs.omitField(ImportItem.class, "task");

        //DataFormat
        xs.alias("dataStoreFormat", DataStoreFormat.class);

        //ImportData
        xs.alias("spatialFile", SpatialFile.class);
        xs.alias("database", org.opengeo.data.importer.Database.class);
        xs.alias("table", Table.class);
        xs.omitField(Table.class, "db");

        xs.alias("vectorTransformChain", VectorTransformChain.class);
        xs.registerLocalConverter(ReprojectTransform.class, "source", new CRSConverter());
        xs.registerLocalConverter(ReprojectTransform.class, "target", new CRSConverter());

        xs.registerLocalConverter( ReferencedEnvelope.class, "crs", new CRSConverter() );
        xs.registerLocalConverter( GeneralEnvelope.class, "crs", new CRSConverter() );
        
        return xp;
    }

}<|MERGE_RESOLUTION|>--- conflicted
+++ resolved
@@ -840,11 +840,7 @@
         ImportData data = item.getTask().getData();
         FeatureReader reader = format.read(data, item);
         SimpleFeatureType featureType = (SimpleFeatureType) reader.getFeatureType();
-<<<<<<< HEAD
         final String featureTypeName = featureType.getName().getLocalPart();
-=======
-        String featureTypeName = item.getLayer().getName();
->>>>>>> ae386930
 
         DataStore dataStore = (DataStore) store.getDataStore(null);
         FeatureDataConverter featureDataConverter = FeatureDataConverter.DEFAULT;
@@ -854,29 +850,17 @@
         else if (isOracleDataStore(dataStore)) {
             featureDataConverter = FeatureDataConverter.TO_ORACLE;
         }
+        else if (isPostGISDataStore(dataStore)) {
+            featureDataConverter = FeatureDataConverter.TO_POSTGIS;
+        }
         
         featureType = featureDataConverter.convertType(featureType, format, data, item);
         UpdateMode updateMode = item.updateMode();
         final String uniquifiedFeatureTypeName;
         if (updateMode == null) {
-            if (dataStore instanceof JDBCDataStore
-                    && ((JDBCDataStore) dataStore).getSQLDialect() instanceof PostGISDialect) {
-                // trim the length of the name
-                // by default, postgis table/index names need to fit in 64 characters
-                // with the "spatial_" prefix and "_geometry" suffix, that leaves 47 chars
-                // and we should leave room to append integers to make the name unique too
-                if (featureTypeName.length() > 45) {
-                    featureTypeName = featureTypeName.substring(0, 45);
-                }
-            }
             //find a unique type name in the target store
-<<<<<<< HEAD
             uniquifiedFeatureTypeName = findUniqueNativeFeatureTypeName(featureType, store);
             item.setOriginalName(featureTypeName);
-=======
-            featureTypeName = findUniqueNativeFeatureTypeName(featureTypeName, store);
-            item.setOriginalName(featureType.getTypeName());
->>>>>>> ae386930
 
             if (!uniquifiedFeatureTypeName.equals(featureTypeName)) {
                 //update the metadata
@@ -1127,18 +1111,7 @@
 
     private String findUniqueNativeFeatureTypeName(String name, DataStoreInfo store) throws IOException {
         DataStore dataStore = (DataStore) store.getDataStore(null);
-<<<<<<< HEAD
-        String name = featureType.getName().getLocalPart();
-        
-=======
-
-        //hack for oracle, all names must be upper case
-        if (dataStore instanceof JDBCDataStore &&
-                "org.geotools.data.oracle.OracleDialect".equals(((JDBCDataStore)dataStore).getSQLDialect().getClass().getName())) {
-            name = name.toUpperCase();
-        }
-
->>>>>>> ae386930
+        
         //TODO: put an upper limit on how many times to try
         List<String> names = Arrays.asList(dataStore.getTypeNames());
         if (names.contains(name)) {
@@ -1160,6 +1133,11 @@
     boolean isOracleDataStore(DataStore dataStore) {
         return "org.geotools.data.oracle.OracleDialect".equals(
             ((JDBCDataStore)dataStore).getSQLDialect().getClass().getName());
+    }
+
+    boolean isPostGISDataStore(DataStore dataStore) {
+        return ((JDBCDataStore) dataStore).getSQLDialect().getClass().getName()
+                .startsWith("org.geotools.data.postgis");
     }
 
     /*
