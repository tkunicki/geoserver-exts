--- conflicted
+++ resolved
@@ -850,12 +850,9 @@
         else if (isOracleDataStore(dataStore)) {
             featureDataConverter = FeatureDataConverter.TO_ORACLE;
         }
-<<<<<<< HEAD
-=======
         else if (isPostGISDataStore(dataStore)) {
             featureDataConverter = FeatureDataConverter.TO_POSTGIS;
         }
->>>>>>> d84c46d3
         
         featureType = featureDataConverter.convertType(featureType, format, data, item);
         UpdateMode updateMode = item.updateMode();
@@ -1114,7 +1111,6 @@
 
     private String findUniqueNativeFeatureTypeName(String name, DataStoreInfo store) throws IOException {
         DataStore dataStore = (DataStore) store.getDataStore(null);
-<<<<<<< HEAD
 
         //hack for oracle, all names must be upper case
         //TODO: abstract this into FeatureConverter
@@ -1122,9 +1118,6 @@
             name = name.toUpperCase();
         }
 
-=======
-        
->>>>>>> d84c46d3
         //TODO: put an upper limit on how many times to try
         List<String> names = Arrays.asList(dataStore.getTypeNames());
         if (names.contains(name)) {
@@ -1148,14 +1141,11 @@
             ((JDBCDataStore)dataStore).getSQLDialect().getClass().getName());
     }
 
-<<<<<<< HEAD
-=======
     boolean isPostGISDataStore(DataStore dataStore) {
         return ((JDBCDataStore) dataStore).getSQLDialect().getClass().getName()
                 .startsWith("org.geotools.data.postgis");
     }
 
->>>>>>> d84c46d3
     /*
      * computes the lat/lon bounding box from the native bounding box and srs, optionally overriding
      * the value already set.
